# copyright ############################### #
# This file is part of the Xpart Package.   #
# Copyright (c) CERN, 2021.                 #
# ######################################### #

import numpy as np
import xobjects as xo

from ._pyparticles import Pyparticles

from ..general import _pkg_root

from scipy.constants import m_p
from scipy.constants import e as qe
from scipy.constants import c as clight
from scipy.constants import epsilon_0

from xobjects import BypassLinked

pmass = m_p * clight * clight / qe

LAST_INVALID_STATE = -999999999

size_vars = (
    (xo.Int64,   '_capacity'),
    (xo.Int64,   '_num_active_particles'),
    (xo.Int64,   '_num_lost_particles'),
    (xo.Int64,   'start_tracking_at_element'),
    )
# Capacity is always kept up to date
# the other two are placeholders to be used if needed
# i.e. on ContextCpu

scalar_vars = (
    (xo.Float64, 'q0'),
    (xo.Float64, 'mass0'),
    )

part_energy_vars = (
    (xo.Float64, 'ptau'),
    (xo.Float64, 'delta'),
    (xo.Float64, 'rpp'),
    (xo.Float64, 'rvv'),
    )

per_particle_vars = (
    (
        (xo.Float64, 'p0c'),
        (xo.Float64, 'gamma0'),
        (xo.Float64, 'beta0'),
        (xo.Float64, 's'),
        (xo.Float64, 'x'),
        (xo.Float64, 'y'),
        (xo.Float64, 'px'),
        (xo.Float64, 'py'),
        (xo.Float64, 'zeta'),
    )
    + part_energy_vars +
    (
        (xo.Float64, 'chi'),
        (xo.Float64, 'charge_ratio'),
        (xo.Float64, 'weight'),
        (xo.Int64, 'particle_id'),
        (xo.Int64, 'at_element'),
        (xo.Int64, 'at_turn'),
        (xo.Int64, 'state'),
        (xo.Int64, 'parent_particle_id'),
        (xo.UInt32, '_rng_s1'),
        (xo.UInt32, '_rng_s2'),
        (xo.UInt32, '_rng_s3'),
        (xo.UInt32, '_rng_s4')
    )
    )


fields = {}
for tt, nn in size_vars + scalar_vars:
    fields[nn] = tt

for tt, nn in per_particle_vars:
    fields[nn] = tt[:]

def _contains_nan(arr, ctx):
    if isinstance(ctx, xo.ContextPyopencl):
        nparr = ctx.nparray_from_context_array(arr)
        return np.any(np.isnan(nparr))
    else:
        return ctx.nplike_lib.any(ctx.nplike_lib.isnan(arr))

class Particles(xo.HybridClass):

    """
        Particle objects have the following fields:

             - s [m]:  Reference accumulated path length
             - x [m]:  Horizontal position
             - px[1]:  Px / (m/m0 * p0c) = beta_x gamma /(beta0 gamma0)
             - y [m]:  Vertical position
             - py [1]:  Py / (m/m0 * p0c)
             - delta[1]:  (Pc m0/m - p0c) /p0c
             - ptau [1]:  (Energy m0/m - Energy0) / p0c
             - pzeta [1]:  ptau / beta0
             - rvv [1]:  beta / beta0
             - rpp [1]:  m/m0 P0c / Pc = 1/(1+delta)
             - zeta [m]:  (s - beta0 c t )
             - tau [m]: (s / beta0 - ct)
             - mass0 [eV]: Reference rest mass
             - q0 [e]:  Reference charge
             - p0c [eV]: Reference momentum
             - energy0 [eV]: Reference energy
             - gamma0 [1]:  Reference relativistic gamma
             - beta0 [1]:  Reference relativistic beta
             - mass_ratio [1]:  mass/mass0 (this is used to track particles of
                                different species. Note that mass is the rest mass
                                of the considered particle species and not the
                                relativistic mass)
             - chi [1]:  q/ q0 * m0/m = qratio / mratio
             - charge_ratio [1]:  q / q0
             - particle_id [int]: Identifier of the particle
             - at_turn [int]:  Number of tracked turns
             - state [int]: It is <= 0 if the particle is lost, > 0 otherwise
                            (different values are used to record information
                            on how the particle is lost or generated).
             - weight [int]:  Particle weight in number of particles
                              (for collective sims.)
             - at_element [int]: Identifier of the last element through which
                                 the particle has been
             - parent_particle_id [int]: Identifier of the parent particle
                                         (secondary production processes)
    """

    _xofields = fields

    _rename = {
            'delta': '_delta',
            'ptau': '_ptau',
            'rvv': '_rvv',
            'rpp': '_rpp'}

    _extra_c_sources = [
        _pkg_root.joinpath('random_number_generator/rng_src/base_rng.h'),
        _pkg_root.joinpath('random_number_generator/rng_src/particles_rng.h'),
        '\n /*placeholder_for_local_particle_src*/ \n'
        ]

    _kernels = {
        'Particles_initialize_rand_gen': xo.Kernel(
            args=[
                xo.Arg(xo.ThisClass, name='particles'),
                xo.Arg(xo.UInt32, pointer=True, name='seeds'),
                xo.Arg(xo.Int32, name='n_init')],
            n_threads='n_init')
        }

    _structure = {
            'size_vars': size_vars,
            'scalar_vars': scalar_vars,
            'per_particle_vars': per_particle_vars}

    def __init__(self, **kwargs):
        """
        Particles object constructor
        """
        input_kwargs = kwargs.copy()

        if '_xobject' in kwargs.keys():
            # Initialize xobject
            self.xoinitialize(**kwargs)
            return

        if any([nn in kwargs.keys() for tt, nn in per_particle_vars]):
            # Needed to generate consistent longitudinal variables
            pyparticles = Pyparticles(**kwargs)
            if 'mass_ratio' in kwargs.keys():
                del(kwargs['mass_ratio']) # info transferred in pyparticles.chi

            part_dict = _pyparticles_to_xpart_dict(pyparticles)
            if ('_capacity' in kwargs.keys() and
                        kwargs['_capacity'] is not None):
                assert kwargs['_capacity'] >= part_dict['_num_particles']
            else:
                kwargs['_capacity'] = part_dict['_num_particles']
        else:
            pyparticles = None
            if '_capacity' not in kwargs.keys():
                kwargs['_capacity'] = 1

        # Make sure _capacity is integer
        kwargs['_capacity'] = int(kwargs['_capacity'])

        # We just provide array sizes to xoinitialize (we will set values later)
        kwargs.update(
                {kk: kwargs['_capacity'] for tt, kk in per_particle_vars})

        if 'pzeta' in kwargs.keys():
            del(kwargs['pzeta'])  # handled in part_dict

        if 'sigma' in kwargs.keys():
            raise NameError(
                '`sigma` is not supported anymore. Please use `zeta` instead.')

        if 'psigma' in kwargs.keys():
            raise NameError(
                '`psigma` is not supported anymore. Please use `pzeta` instead.')

        # Initialize xobject
        self.xoinitialize(**kwargs)

        if 'start_tracking_at_element' not in kwargs.keys():
            self.start_tracking_at_element = -1

        # Initialize coordinates
        with self._bypass_linked_vars():
            if pyparticles is not None:
                context = self._buffer.context
                for tt, kk in list(scalar_vars):
                    setattr(self, kk, part_dict[kk])
                for tt, kk in list(per_particle_vars):
                    if kk.startswith('_rng'):
                        getattr(self, kk)[:] = 0
                        continue
                    vv = getattr(self, kk)
                    vals =  context.nparray_to_context_array(part_dict[kk])
                    ll = len(vals)
                    vv[:ll] = vals
                    vv[ll:] = LAST_INVALID_STATE
            else:
                for tt, kk in list(scalar_vars):
                    setattr(self, kk, 0.)

                for tt, kk in list(per_particle_vars):
                    if kk == 'chi' or kk == 'charge_ratio' or kk == 'state':
                        value = 1.
                    elif kk == 'particle_id':
                        value = np.arange(0, self._capacity, dtype=np.int64)
                    else:
                        value = 0.
                    getattr(self, kk)[:] = value

            self._num_active_particles = -1  # To be filled in only on CPU
            self._num_lost_particles = -1  # To be filled in only on CPU

            # Force values provided by user if compatible
            for nn in part_energy_varnames() + ['p0c', 'beta0', 'gamma0']:
                vvv = self._buffer.context.nparray_from_context_array(getattr(self, nn))
                if nn in input_kwargs.keys():
                    if hasattr(input_kwargs[nn], '__len__'):
                        ll = len(input_kwargs[nn]) # in case there is unallocated space
                    else:
                        ll = len(vvv)

                    if np.isscalar(input_kwargs[nn]):
                        getattr(self, nn)[:] = input_kwargs[nn]
                    else:
                        getattr(self, nn)[:ll] = (
                                context.nparray_to_context_array(
                                    np.array(input_kwargs[nn])))

        if isinstance(self._buffer.context, xo.ContextCpu):
            # Particles always need to be organized to run on CPU
            if '_no_reorganize' in kwargs.keys() and kwargs['_no_reorganize']:
                pass
            else:
                self.reorganize()

    def init_pipeline(self, name):
        """
        Add name to class attribute 
        """
        self.name = name

    def to_dict(self, copy_to_cpu=True,
                remove_underscored=None,
                remove_unused_space=None,
                remove_redundant_variables=None,
                keep_rng_state=None,
                compact=False):
        """
        Generate dictionary of Particles object's properties
        """

        if remove_underscored is None:
            remove_underscored = True

        if remove_unused_space is None:
            remove_unused_space = compact

        if remove_redundant_variables is None:
            remove_redundant_variables = compact

        if keep_rng_state is None:
            keep_rng_state = not compact

        p_for_dict = self

        if copy_to_cpu:
            p_for_dict = p_for_dict.copy(_context=xo.context_default)

        if remove_unused_space:
            p_for_dict = p_for_dict.remove_unused_space()

        dct = Particles.__base__.to_dict(p_for_dict)
        dct['delta'] = p_for_dict.delta
        dct['ptau'] = p_for_dict.ptau
        dct['rvv'] = p_for_dict.rvv
        dct['rpp'] = p_for_dict.rpp
        dct['start_tracking_at_element'] = p_for_dict.start_tracking_at_element

        if remove_underscored:
            for kk in list(dct.keys()):
                if kk.startswith('_'):
                    if keep_rng_state and kk.startswith('_rng'):
                        continue
                    del(dct[kk])

        if remove_redundant_variables:
            for kk in ['ptau', 'rpp', 'rvv', 'gamma0', 'beta0']:
                del(dct[kk])

        return dct

    def to_pandas(self,
                  remove_underscored=None,
                  remove_unused_space=None,
                  remove_redundant_variables=None,
                  keep_rng_state=None,
                  compact=False):
        """
        Generate pandas dataframe of Particles object properties
        """
        dct = self.to_dict(
                    remove_underscored=remove_underscored,
                    remove_unused_space=remove_unused_space,
                    remove_redundant_variables=remove_redundant_variables,
                    keep_rng_state=keep_rng_state,
                    compact=compact)
        import pandas as pd
        return pd.DataFrame(dct)

    def show(self):
        """
        Method to print particle properties
        """
        df = self.to_pandas()
        dash = '-' * 55
        print("PARTICLES:\n\n")
        print('{:<27} {:>12}'.format("Property", "Value"))
        print(dash)
        for column in df:
            print('{:<27} {:>12}'.format(df[column].name, df[column].values[0]))
        print(dash)
        print('\n')

    def get_classical_particle_radius0(self):
        """ 
        Calculate classical particle radius from reference particle
        """
        
        m0 = self.mass0*qe/(clight**2) # electron volt - kg conversion
        r0 = (self.q0*qe)**2/(4*np.pi*epsilon_0*m0*clight**2)  #1.5347e-18 is default for protons
        return r0

    @classmethod
    def from_pandas(cls, df, _context=None, _buffer=None, _offset=None):
        """ 
        Construct Particles object from pandas dataframe
        """
        dct = df.to_dict(orient='list')
        for tt, nn in scalar_vars + size_vars:
            if nn in dct.keys() and not np.isscalar(dct[nn]):
                dct[nn] = dct[nn][0]
        return cls(**dct, _context=_context, _buffer=_buffer, _offset=_offset)

    @classmethod
    def merge(cls, lst, _context=None, _buffer=None, _offset=None):
        """
        Merge array of Particles objects into a single object
        """
        # TODO For now the merge is performed on CPU for add contexts.
        # Slow for objects on GPU (transferred to CPU for the merge).

        # Move everything to cpu
        cpu_lst = []
        for pp in lst:
            assert isinstance(pp, Particles)
            if isinstance(pp._buffer.context, xo.ContextCpu):
                cpu_lst.append(pp)
            else:
                cpu_lst.append(pp.copy(_context=xo.context_default))

        # Check that scalar variable are compatible
        for tt, nn in scalar_vars:
            vals = [getattr(pp, nn) for pp in cpu_lst]
            assert np.allclose(vals, getattr(cpu_lst[0], nn),
                               rtol=0, atol=1e-14)

        # Make new particle on CPU
        capacity = np.sum([pp._capacity for pp in cpu_lst])
        new_part_cpu = cls(_capacity=capacity)

        # Copy scalar vars from first particle
        for tt, nn in scalar_vars:
            setattr(new_part_cpu, nn, getattr(cpu_lst[0], nn))

        # Copy per-particle vars
        first = 0
        max_id_curr = -1
        with new_part_cpu._bypass_linked_vars():
            for pp in cpu_lst:
                for tt, nn in per_particle_vars:
                    if not(nn == 'particle_id' or nn == 'parent_id'):
                        getattr(new_part_cpu, nn)[
                                first:first+pp._capacity] = getattr(pp, nn)

                # Handle particle_ids and parent_ids
                mask = pp.particle_id >= 0
                new_id = pp.particle_id.copy()
                new_parent_id = pp.parent_particle_id.copy()
                if np.min(new_id[mask]) <= max_id_curr:
                    new_id[mask] += (max_id_curr + 1)
                    new_parent_id[mask] += (max_id_curr + 1)
                new_part_cpu.particle_id[first:first+len(new_id)] = new_id
                new_part_cpu.parent_particle_id[
                        first:first+len(new_id)] = new_parent_id

                max_id_curr = np.max(new_id)
                first += pp._capacity

        # Reorganize
        new_part_cpu.reorganize()

        # Copy to appropriate context
        if _context is None and _buffer is None:
            # Use constext of first particle
            if isinstance(lst[0]._buffer.context, xo.ContextCpu):
                new_part_cpu._buffer.context = lst[0]._buffer.context
                return new_part_cpu
            else:
                return new_part_cpu.copy(_context=lst[0]._buffer.context)
        else:
            return new_part_cpu.copy(_context=_context, _buffer=_buffer,
                                     _offset=_offset)

    def filter(self, mask):
        """
        Select a subset of particles satisfying a logical condition defined by the user
        """
        if isinstance(self._buffer.context, xo.ContextCpu):
            self_cpu = self
        else:
            self_cpu = self.copy(_context=xo.context_default)

        # copy mask to cpu is needed
        if isinstance(mask, self._buffer.context.nplike_array_type):
            mask = self._buffer.context.nparray_from_context_array(mask)

            # Pyopencl returns int8 instead of bool
            if (isinstance(self._buffer.context, xo.ContextPyopencl) and
                    mask.dtype == np.int8):
                assert np.all((mask >= 0) & (mask <= 1))
                mask = mask > 0

        # Make new particle on CPU
        test_x = self_cpu.x[mask]
        capacity = len(test_x)
        new_part_cpu = self.__class__(_capacity=capacity)

        # Copy scalar vars from first particle
        for tt, nn in scalar_vars:
            setattr(new_part_cpu, nn, getattr(self_cpu, nn))

        # Copy per-particle vars
        for tt, nn in per_particle_vars:
            with new_part_cpu._bypass_linked_vars():
                getattr(new_part_cpu, nn)[:] = getattr(self_cpu, nn)[mask]

        # Reorganize
        new_part_cpu.reorganize()

        # Copy to original context
        target_ctx = self._buffer.context
        if isinstance(target_ctx, xo.ContextCpu):
            new_part_cpu._buffer.context = target_ctx
            return new_part_cpu
        else:
            return new_part_cpu.copy(_context=target_ctx)

    def remove_unused_space(self):
        return self.filter(self.state > LAST_INVALID_STATE)

    def _bypass_linked_vars(self):
        return BypassLinked(self)

    def _has_valid_rng_state(self):
        # I check only the first particle
        if (self._xobject._rng_s1[0] == 0
            and self._xobject._rng_s2[0] == 0
            and self._xobject._rng_s3[0] == 0
            and self._xobject._rng_s4[0] == 0):
            return False
        else:
            return True

    def _init_random_number_generator(self, seeds=None):
        """
        Constructor for random number generator, with possibility to provide seed
        """
        self.compile_kernels(only_if_needed=True)

        if seeds is None:
            seeds = np.random.randint(low=1, high=4e9,
                                      size=self._capacity, dtype=np.uint32)
        else:
            assert len(seeds) == self._capacity
            if not hasattr(seeds, 'dtype') or seeds.dtype != np.uint32:
                seeds = np.array(seeds, dtype=np.uint32)

        context = self._buffer.context
        seeds_dev = context.nparray_to_context_array(seeds)
        context.kernels.Particles_initialize_rand_gen(particles=self,
            seeds=seeds_dev, n_init=self._capacity)

    def hide_lost_particles(self, _assume_reorganized=False):
        self._lim_arrays_name = '_num_active_particles'
        if not _assume_reorganized:
            n_active, _ = self.reorganize()
            self._num_active_particles = n_active

    def unhide_lost_particles(self):
        del(self._lim_arrays_name)
        if not isinstance(self._context, xo.ContextCpu):
            self._num_active_particles = -1

    @property
    def lost_particles_are_hidden(self):
        return (hasattr(self, '_lim_arrays_name') and
                 self._lim_arrays_name == '_num_active_particles')

    def sort(self, by='particle_id', interleave_lost_particles=False):
        """
        Sort particles by particle ID or other key
        """
        if not isinstance(self._buffer.context, xo.ContextCpu):
            raise NotImplementedError('Sorting only works on CPU for now')

        if self.lost_particles_are_hidden:
            restore_hidden = True
            self.unhide_lost_particles()
        else:
            restore_hidden = False

        n_active, n_lost = self.reorganize()

        n_used = n_active + n_lost
        sort_key_var = getattr(self, by)[:n_used].copy()
        if not interleave_lost_particles:
            max_id_active = np.max(self.particle_id[:n_active])
            sort_key_var[n_active:] = 10 + max_id_active + sort_key_var[n_active:]

        sorted_index = np.argsort(sort_key_var)

        with self._bypass_linked_vars():
            for tt, nn in self._structure['per_particle_vars']:
                vv = getattr(self, nn)
                vv[:n_used] = vv[:n_used][sorted_index]

        if interleave_lost_particles:
            self._num_active_particles = -2
            self._num_lost_particles = -2
        elif restore_hidden:
            self.hide_lost_particles(_assume_reorganized=True)


    def reorganize(self):
<<<<<<< HEAD
        """
        Return number of active and lost particles in Particles object 
        """
        assert not isinstance(self._buffer.context, xo.ContextPyopencl), (
                'Masking does not work with pyopencl')
=======
>>>>>>> 03173b73

        if self.lost_particles_are_hidden:
            restore_hidden = True
            self.unhide_lost_particles()
        else:
            restore_hidden = False

        if isinstance(self._context, xo.ContextPyopencl):
            # Needs special treatment because masking does not work with pyopencl
            # Going to for the masking for now, could be replaced by a kernel in the future.
            state_cpu = self.state.get()
            mask_active_cpu = state_cpu > 0
            mask_lost_cpu = (state_cpu < 1) & (state_cpu>LAST_INVALID_STATE)
            mask_active = self._context.nparray_to_context_array(
                                                np.where(mask_active_cpu)[0])
            mask_lost = self._context.nparray_to_context_array(
                                                np.where(mask_lost_cpu)[0])
            n_active = int(np.sum(mask_active_cpu))
            n_lost = int(np.sum(mask_lost_cpu))
            needs_reorganization = not mask_active_cpu[:n_active].all()
        else:
            mask_active = self.state > 0
            mask_lost = (self.state < 1) & (self.state>LAST_INVALID_STATE)
            n_active = int(np.sum(mask_active))
            n_lost = int(np.sum(mask_lost))
            needs_reorganization = not mask_active[:n_active].all()

        if needs_reorganization:
            # Reorganize particles
            with self._bypass_linked_vars():
                for tt, nn in self._structure['per_particle_vars']:
                    vv = getattr(self, nn)
                    vv_active = vv[mask_active]
                    vv_lost = vv[mask_lost]

                    vv[:n_active] = vv_active
                    vv[n_active:n_active+n_lost] = vv_lost
                    vv[n_active+n_lost:] = LAST_INVALID_STATE

        if isinstance(self._buffer.context, xo.ContextCpu):
            self._num_active_particles = n_active
            self._num_lost_particles = n_lost

        if restore_hidden:
            self.hide_lost_particles(_assume_reorganized=True)

        return n_active, n_lost

    def add_particles(self, part, keep_lost=False):
        """
        Add particle to already existing Particles object
        """
        if keep_lost:
            raise NotImplementedError
        assert not isinstance(self._buffer.context, xo.ContextPyopencl), (
                'Masking does not work with pyopencl')

        mask_copy = part.state > 0
        n_copy = np.sum(mask_copy)

        n_active, n_lost = self.reorganize()
        i_start_copy = n_active + n_lost
        n_free = self._capacity - n_active - n_lost

        max_id = np.max(self.particle_id[:n_active+n_lost])

        if n_copy > n_free:
            raise NotImplementedError("Out of space, need to regenerate xobject")

        for tt, nn in self._structure['scalar_vars']:
            assert np.isclose(getattr(self, nn), getattr(part, nn),
                    rtol=1e-14, atol=1e-14)

        with self._bypass_linked_vars():
            for tt, nn in self._structure['per_particle_vars']:
                vv = getattr(self, nn)
                vv_copy = getattr(part, nn)[mask_copy]
                vv[i_start_copy:i_start_copy+n_copy] = vv_copy

        self.particle_id[i_start_copy:i_start_copy+n_copy] = np.arange(
                                     max_id+1, max_id+1+n_copy, dtype=np.int64)

        self.reorganize()

    def get_active_particle_id_range(self):
        """
        Find ID range of active particles in Particles object
        """
        ctx2np = self._buffer.context.nparray_from_context_array
        mask_active = ctx2np(self.state) > 0
        ids_active_particles = ctx2np(self.particle_id)[mask_active]
        # Behaves as python range (+1)
        return np.min(ids_active_particles), np.max(ids_active_particles)+1

    def _contains_lost_or_unallocated_particles(self):
        ctx = self._buffer.context
        # TODO: check and handle behavior with hidden lost particles
        if isinstance(ctx, xo.ContextPyopencl):
            npstate = ctx.nparray_from_context_array(self.state)
            return np.any(npstate <= 0)
        else:
            return ctx.nplike_lib.any(self.state <= 0)

    def update_delta(self, new_delta_value):
        """
        Update relative momentum spread attribute of active particles
        """
        ctx = self._buffer.context

        if (self._contains_lost_or_unallocated_particles()
                or _contains_nan(new_delta_value, ctx)):
            if isinstance(self._buffer.context, xo.ContextPyopencl):
                # Needs special treatment because masking does not work with pyopencl
                # could be done with a kernel in the future
                state_cpu = self.state.get()
                if hasattr(new_delta_value, 'get'):
                    new_delta_value_cpu = new_delta_value.get()
                else:
                    new_delta_value_cpu = new_delta_value
                mask_cpu = ((state_cpu > 0) & (~np.isnan(new_delta_value_cpu)))
                mask = ctx.nparray_to_context_array(np.where(mask_cpu)[0])
            else:
                mask = ((self.state > 0) & (~ctx.nplike_lib.isnan(new_delta_value)))
        else:
            mask = None

        if mask is not None:
            beta0 = self.beta0[mask]
            new_delta_value = new_delta_value[mask]
        else:
            beta0 = self.beta0

        new_delta_beta0 = new_delta_value * beta0
        new_ptau_beta0 = (new_delta_beta0 * new_delta_beta0
                          + 2. * new_delta_beta0 * beta0 + 1.)**0.5 - 1.

        new_one_plus_delta = 1. + new_delta_value
        new_rvv = new_one_plus_delta / (1. + new_ptau_beta0)
        new_rpp = 1. / new_one_plus_delta
        new_ptau = new_ptau_beta0 / beta0

        if mask is not None:
            self._delta[mask] = new_delta_value
            self._rvv[mask] = new_rvv
            self._ptau[mask] = new_ptau
            self._rpp[mask] = new_rpp
        else:
            self._delta = new_delta_value
            self._rvv = new_rvv
            self._ptau = new_ptau
            self._rpp = new_rpp

    @property
    def delta(self):
        return self._buffer.context.linked_array_type.from_array(
                                        self._delta,
                                        mode='setitem_from_container',
                                        container=self,
                                        container_setitem_name='_delta_setitem')

    @delta.setter
    def delta(self, value):
        self.delta[:] = value

    def _delta_setitem(self, indx, val):
        ctx = self._buffer.context
        temp_delta = ctx.zeros(shape=self._delta.shape, dtype=np.float64)
        temp_delta[:] = np.nan
        temp_delta[indx] = val
        self.update_delta(temp_delta)

    def update_ptau(self, new_ptau):
        """
        Update ptau attribute of active particles
        """
        ctx = self._buffer.context

        if (self._contains_lost_or_unallocated_particles()
                or _contains_nan(new_ptau, ctx)):
            if isinstance(self._buffer.context, xo.ContextPyopencl):
                # Needs special treatment because masking does not work with pyopencl
                # could be done with a kernel in the future
                state_cpu = self.state.get()
                if hasattr(new_ptau, 'get'):
                    new_ptau_value_cpu = new_ptau.get()
                else:
                    new_ptau_value_cpu = new_ptau
                mask_cpu = ((state_cpu > 0) & (~np.isnan(new_ptau_value_cpu)))
                mask = ctx.nparray_to_context_array(np.where(mask_cpu)[0])
            else:
                mask = ((self.state > 0) & (~ctx.nplike_lib.isnan(new_ptau)))
        else:
            mask = None

        if mask is not None:
            beta0 = self.beta0[mask]
            zeta = self.zeta[mask]
            new_ptau = new_ptau[mask]
        else:
            beta0 = self.beta0
            zeta = self.zeta

        ptau = new_ptau
        irpp = (ptau*ptau + 2*ptau/beta0 + 1)**0.5
        new_rpp = 1./irpp

        new_rvv = irpp/(1 + beta0*ptau)

        new_delta = irpp - 1.

        if mask is not None:
            self._delta[mask] = new_delta
            self._rvv[mask] = new_rvv
            self._ptau[mask] = new_ptau
            self._rpp[mask] = new_rpp
            self.zeta[mask] = zeta
        else:
            self._delta = new_delta
            self._rvv = new_rvv
            self._ptau = new_ptau
            self._rpp = new_rpp
            self.zeta = zeta

    def _ptau_setitem(self, indx, val):
        ctx = self._buffer.context
        temp_ptau = ctx.zeros(shape=self._ptau.shape, dtype=np.float64)
        temp_ptau[:] = np.nan
        temp_ptau[indx] = val
        self.update_ptau(temp_ptau)

    @property
    def ptau(self):
        return self._buffer.context.linked_array_type.from_array(
                                        self._ptau,
                                        mode='setitem_from_container',
                                        container=self,
                                        container_setitem_name='_ptau_setitem')

    @ptau.setter
    def ptau(self, value):
        self.ptau[:] = value

    @property
    def rvv(self):
        return self._buffer.context.linked_array_type.from_array(
                                            self._rvv, mode='readonly',
                                            container=self)

    @property
    def rpp(self):
        return self._buffer.context.linked_array_type.from_array(
                                            self._rpp, mode='readonly',
                                            container=self)

    @property
    def energy0(self):
        return (self.p0c * self.p0c + self.mass0 * self.mass0)**0.5

    @property
    def energy(self):
        energy = self.energy0 + self.ptau * self.p0c  # eV
        return self._buffer.context.linked_array_type.from_array(
                                            energy, mode='readonly',
                                            container=self)

    @property
    def pzeta(self):
        pzeta = self.ptau / self.beta0
        return self._buffer.context.linked_array_type.from_array(
                                            pzeta, mode='readonly',
                                            container=self)

    def add_to_energy(self, delta_energy):
        """
        Update Particle attributes for given delta_energy 
        """
        beta0 = self.beta0.copy()
        delta_beta0 = self.delta * beta0

        ptau_beta0 = (
            delta_energy / self.energy0.copy() +
            (delta_beta0 * delta_beta0 + 2.0 * delta_beta0 * beta0
             + 1.)**0.5 - 1.)

        ptau = ptau_beta0 / beta0
        delta = (ptau * ptau + 2. * ptau / beta0 + 1)**0.5 - 1

        one_plus_delta = delta + 1.
        rvv = one_plus_delta / (1. + ptau_beta0)

        self._delta = delta
        self._ptau = ptau

        self._rvv = rvv
        self._rpp = 1. / one_plus_delta

    def set_particle(self, index, set_scalar_vars=False,
                    **kwargs):

        raise NotImplementedError('This functionality has been removed')


def _str_in_list(string, str_list):

    found = False
    for ss in str_list:
        # TODO: Tried this but did not work
        # To avoid strange behaviors with different str formats
        # if ss.decode('utf-8') == string.decode('utf-8'):
        if ss == string:
            found = True
            break
    return found


def part_energy_varnames():
    return [vv for tt, vv in part_energy_vars]


def gen_local_particle_api(mode='no_local_copy'):

    if mode != 'no_local_copy':
        raise NotImplementedError

    src_lines = []
    src_lines.append('''typedef struct{''')
    for tt, vv in size_vars + scalar_vars:
        src_lines.append('                 ' + tt._c_type + '  '+vv+';')
    for tt, vv in per_particle_vars:
        src_lines.append('    /*gpuglmem*/ ' + tt._c_type + '* '+vv+';')
    src_lines.append(    '                 int64_t ipart;')
    src_lines.append('    /*gpuglmem*/ int8_t* io_buffer;')
    src_lines.append('}LocalParticle;')
    src_typedef = '\n'.join(src_lines)

    # Get io buffer
    src_lines = []
    src_lines.append('''
    /*gpufun*/
    /*gpuglmem*/ int8_t* LocalParticle_get_io_buffer(LocalParticle* part){
        return part->io_buffer;
    }

    ''')

    # Particles_to_LocalParticle
    src_lines.append('''
    /*gpufun*/
    void Particles_to_LocalParticle(ParticlesData source,
                                    LocalParticle* dest,
                                    int64_t id){''')
    for tt, vv in size_vars + scalar_vars:
        src_lines.append(
                f'  dest->{vv} = ParticlesData_get_'+vv+'(source);')
    for tt, vv in per_particle_vars:
        src_lines.append(
                f'  dest->{vv} = ParticlesData_getp1_'+vv+'(source, 0);')
    src_lines.append('  dest->ipart = id;')
    src_lines.append('}')
    src_particles_to_local = '\n'.join(src_lines)

    # LocalParticle_to_Particles
    src_lines = []
    src_lines.append('''
    /*gpufun*/
    void LocalParticle_to_Particles(
                                    LocalParticle* source,
                                    ParticlesData dest,
                                    int64_t id,
                                    int64_t set_scalar){''')
    src_lines.append('if (set_scalar){')
    for tt, vv in size_vars + scalar_vars:
        src_lines.append(
                f'  ParticlesData_set_' + vv + '(dest,'
                f'      LocalParticle_get_{vv}(source));')
    src_lines.append('}')

    for tt, vv in per_particle_vars:
        src_lines.append(
                f'  ParticlesData_set_' + vv + '(dest, id, '
                f'      LocalParticle_get_{vv}(source));')
    src_lines.append('}')
    src_local_to_particles = '\n'.join(src_lines)

    # Adders
    src_lines = []
    for tt, vv in per_particle_vars:
        src_lines.append('''
    /*gpufun*/
    void LocalParticle_add_to_'''+vv+f'(LocalParticle* part, {tt._c_type} value)'
    +'{')
        src_lines.append(f'#ifndef FREEZE_VAR_{vv}')
        src_lines.append(f'  part->{vv}[part->ipart] += value;')
        src_lines.append('#endif')
        src_lines.append('}\n')
    src_adders = '\n'.join(src_lines)

    # Scalers
    src_lines = []
    for tt, vv in per_particle_vars:
        src_lines.append('''
    /*gpufun*/
    void LocalParticle_scale_'''+vv+f'(LocalParticle* part, {tt._c_type} value)'
    +'{')
        src_lines.append(f'#ifndef FREEZE_VAR_{vv}')
        src_lines.append(f'  part->{vv}[part->ipart] *= value;')
        src_lines.append('#endif')
        src_lines.append('}\n')
    src_scalers = '\n'.join(src_lines)

    # Setters
    src_lines = []
    for tt, vv in per_particle_vars:
        src_lines.append('''
    /*gpufun*/
    void LocalParticle_set_'''+vv+f'(LocalParticle* part, {tt._c_type} value)'
    +'{')
        src_lines.append(f'#ifndef FREEZE_VAR_{vv}')
        src_lines.append(f'  part->{vv}[part->ipart] = value;')
        src_lines.append('#endif')
        src_lines.append('}')
    src_setters = '\n'.join(src_lines)

    # Getters
    src_lines = []
    for tt, vv in size_vars + scalar_vars:
        src_lines.append('/*gpufun*/')
        src_lines.append(f'{tt._c_type} LocalParticle_get_'+vv
                        + f'(LocalParticle* part)'
                        + '{')
        src_lines.append(f'  return part->{vv};')
        src_lines.append('}')
    for tt, vv in per_particle_vars:
        src_lines.append('/*gpufun*/')
        src_lines.append(f'{tt._c_type} LocalParticle_get_'+vv
                        + f'(LocalParticle* part)'
                        + '{')
        src_lines.append(f'  return part->{vv}[part->ipart];')
        src_lines.append('}')
    src_getters = '\n'.join(src_lines)

    # Particle exchangers
    src_exchange = '''
/*gpufun*/
void LocalParticle_exchange(LocalParticle* part, int64_t i1, int64_t i2){
'''
    for tt, vv in per_particle_vars:
        src_exchange += '\n'.join([
          '\n    {',
          f'    {tt._c_type} temp = part->{vv}[i2];',
          f'    part->{vv}[i2] = part->{vv}[i1];',
          f'    part->{vv}[i1] = temp;',
          '     }'])
    src_exchange += '}\n'


    custom_source='''
/*gpufun*/
double LocalParticle_get_energy0(LocalParticle* part){

    double const p0c = LocalParticle_get_p0c(part);
    double const m0  = LocalParticle_get_mass0(part);

    return sqrt( p0c * p0c + m0 * m0 );
}

/*gpufun*/
void LocalParticle_update_ptau(LocalParticle* part, double new_ptau_value){

    double const beta0 = LocalParticle_get_beta0(part);

    double const ptau = new_ptau_value;

    double const irpp = sqrt(ptau*ptau + 2*ptau/beta0 +1);

    double const new_rpp = 1./irpp;
    LocalParticle_set_delta(part, irpp - 1.);

    double const new_rvv = irpp/(1 + beta0*ptau);
    LocalParticle_set_rvv(part, new_rvv);
    LocalParticle_set_ptau(part, ptau);

    LocalParticle_set_rpp(part, new_rpp );
}
/*gpufun*/
void LocalParticle_add_to_energy(LocalParticle* part, double delta_energy, int pz_only ){

    double ptau = LocalParticle_get_ptau(part);
    double const p0c = LocalParticle_get_p0c(part);

    ptau += delta_energy/p0c;
    double const old_rpp = LocalParticle_get_rpp(part);

    LocalParticle_update_ptau(part, ptau);

    if (!pz_only) {
        double const new_rpp = LocalParticle_get_rpp(part);
        double const f = old_rpp / new_rpp;
        LocalParticle_scale_px(part, f);
        LocalParticle_scale_py(part, f);
    }
}

/*gpufun*/
void LocalParticle_update_delta(LocalParticle* part, double new_delta_value){
    double const beta0 = LocalParticle_get_beta0(part);
    double const delta_beta0 = new_delta_value * beta0;
    double const ptau_beta0  = sqrt( delta_beta0 * delta_beta0 +
                                2. * delta_beta0 * beta0 + 1. ) - 1.;

    double const one_plus_delta = 1. + new_delta_value;
    double const rvv    = ( one_plus_delta ) / ( 1. + ptau_beta0 );
    double const rpp    = 1. / one_plus_delta;
    double const ptau = ptau_beta0 / beta0;

    LocalParticle_set_delta(part, new_delta_value);

    LocalParticle_set_rvv(part, rvv );
    LocalParticle_set_rpp(part, rpp );
    LocalParticle_set_ptau(part, ptau );

}

/*gpufun*/
void LocalParticle_update_p0c(LocalParticle* part, double new_p0c_value){

    double const mass0 = LocalParticle_get_mass0(part);
    double const old_p0c = LocalParticle_get_p0c(part);
    double const old_delta = LocalParticle_get_delta(part);
    double const old_beta0 = LocalParticle_get_beta0(part);

    double const ppc = old_p0c * old_delta + old_p0c;
    double const new_delta = (ppc - new_p0c_value)/new_p0c_value;

    double const new_energy0 = sqrt(new_p0c_value*new_p0c_value + mass0 * mass0);
    double const new_beta0 = new_p0c_value / new_energy0;
    double const new_gamma0 = new_energy0 / mass0;

    LocalParticle_set_p0c(part, new_p0c_value);
    LocalParticle_set_gamma0(part, new_gamma0);
    LocalParticle_set_beta0(part, new_beta0);

    LocalParticle_update_delta(part, new_delta);

    LocalParticle_scale_px(part, old_p0c/new_p0c_value);
    LocalParticle_scale_py(part, old_p0c/new_p0c_value);

    LocalParticle_scale_zeta(part, new_beta0/old_beta0);

}

/*gpufun*/
double LocalParticle_get_pzeta(LocalParticle* part){

    double const ptau = LocalParticle_get_ptau(part);
    double const beta0 = LocalParticle_get_beta0(part);

    return ptau/beta0;

}

/*gpufun*/
void LocalParticle_update_pzeta(LocalParticle* part, double new_pzeta_value){

    double const beta0 = LocalParticle_get_beta0(part);
    LocalParticle_update_ptau(part, beta0*new_pzeta_value);

}


#ifdef XTRACK_GLOBAL_POSLIMIT

/*gpufun*/
void global_aperture_check(LocalParticle* part0){


    //start_per_particle_block (part0->part)
        double const x = LocalParticle_get_x(part);
        double const y = LocalParticle_get_y(part);

	int64_t const is_alive = (int64_t)(
                      (x >= -XTRACK_GLOBAL_POSLIMIT) &&
		      (x <=  XTRACK_GLOBAL_POSLIMIT) &&
		      (y >= -XTRACK_GLOBAL_POSLIMIT) &&
		      (y <=  XTRACK_GLOBAL_POSLIMIT) );

	// I assume that if I am in the function is because
    	if (!is_alive){
           LocalParticle_set_state(part, -1);
	}
    //end_per_particle_block


}
#endif

/*gpufun*/
void increment_at_element(LocalParticle* part0){

   //start_per_particle_block (part0->part)
        LocalParticle_add_to_at_element(part, 1);
   //end_per_particle_block


}

/*gpufun*/
void increment_at_turn(LocalParticle* part0, int flag_reset_s){

    //start_per_particle_block (part0->part)
	LocalParticle_add_to_at_turn(part, 1);
	LocalParticle_set_at_element(part, 0);
    if (flag_reset_s>0){
        LocalParticle_set_s(part, 0.);
    }
    //end_per_particle_block
}


// check_is_active has different implementation on CPU and GPU

#define CPUIMPLEM //only_for_context cpu_serial cpu_openmp

#ifdef CPUIMPLEM

/*gpufun*/
int64_t check_is_active(LocalParticle* part) {
    int64_t ipart=0;
    while (ipart < part->_num_active_particles){
        if (part->state[ipart]<1){
            LocalParticle_exchange(
                part, ipart, part->_num_active_particles-1);
            part->_num_active_particles--;
            part->_num_lost_particles++;
        }
	else{
	    ipart++;
	}
    }

    if (part->_num_active_particles==0){
        return 0;//All particles lost
    } else {
        return 1; //Some stable particles are still present
    }
}

#else

/*gpufun*/
int64_t check_is_active(LocalParticle* part) {
    return LocalParticle_get_state(part)>0;
};

#endif

#undef CPUIMPLEM //only_for_context cpu_serial cpu_openmp


'''

    source = '\n\n'.join([src_typedef, src_adders, src_getters,
                          src_setters, src_scalers, src_exchange,
                          src_particles_to_local, src_local_to_particles,
                          custom_source])

    return source

def _pyparticles_to_xpart_dict(pyparticles):
    """
    Convert object to xpart Particles object dictionary
    """
    out = {}

    dct = pyparticles.to_dict()

    if hasattr(pyparticles, 'weight'):
        dct['weight'] = getattr(pyparticles, 'weight')
    else:
        dct['weight'] = 1.

    for tt, kk in scalar_vars + per_particle_vars:
        if kk.startswith('_rng'):
            continue
        # Use properties
        dct[kk] = getattr(pyparticles, kk)


    for kk, vv in dct.items():
        dct[kk] = np.atleast_1d(vv)

    lll = [len(vv) for kk, vv in dct.items() if hasattr(vv, '__len__')]
    lll = list(set(lll))
    assert len(set(lll) - {1}) <= 1
    _num_particles = max(lll)
    out['_num_particles'] = _num_particles

    for tt, kk in scalar_vars:
        val = dct[kk]
        assert np.allclose(val, val[0], rtol=1e-10, atol=1e-14)
        out[kk] = val[0]

    for tt, kk in per_particle_vars:
        if kk.startswith('_rng'):
            continue

        val_py = dct[kk]

        if _num_particles > 1 and len(val_py) == 1:
            temp = np.zeros(int(_num_particles), dtype=tt._dtype)
            temp += val_py[0]
            val_py = temp

        if type(val_py) != tt._dtype:
            val_py = np.array(val_py, dtype=tt._dtype)

        out[kk] = val_py

    #out['_num_active_particles'] = np.sum(out['state']>0)
    #out['_num_lost_particles'] = np.sum((out['state'] < 0) &
    #                                      (out['state'] > LAST_INVALID_STATE))

    return out<|MERGE_RESOLUTION|>--- conflicted
+++ resolved
@@ -572,14 +572,10 @@
 
 
     def reorganize(self):
-<<<<<<< HEAD
+
         """
         Return number of active and lost particles in Particles object 
         """
-        assert not isinstance(self._buffer.context, xo.ContextPyopencl), (
-                'Masking does not work with pyopencl')
-=======
->>>>>>> 03173b73
 
         if self.lost_particles_are_hidden:
             restore_hidden = True
